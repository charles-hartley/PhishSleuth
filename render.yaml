--- conflicted
+++ resolved
@@ -1,78 +1,16 @@
 services:
   - type: web
-<<<<<<< HEAD
-    name: phishsleuth
-    env: python
-    buildCommand: |
-      cd phishsleuth_backend
-      pip install -r ../requirements.txt
-      python manage.py collectstatic --noinput
-      python manage.py migrate
-    startCommand: |
-      cd phishsleuth_backend
-      gunicorn phishsleuth_backend.wsgi:application
+    plan: free
+    name: mysite
+    runtime: python
+    buildCommand: './build.sh'
+    startCommand: 'python -m gunicorn mysite.asgi:application -k uvicorn.workers.UvicornWorker'
     envVars:
-      - key: DJANGO_SETTINGS_MODULE
-        value: phishsleuth_backend.settings
-      - key: SECRET_KEY
-        value: your-strong-secret-key
-      - key: DEBUG
-        value: False
-=======
-    name: phishsleuth-backend
-    env: python
-    region: Kenya
-    plan: free # or starter/standard/pro based on your needs
-    
-    # Build configuration
-    buildCommand: "./build.sh"
-    
-    # Start command - navigate to Django project and run gunicorn
-    startCommand: "cd phishsleuth_backend && python -m gunicorn phishsleuth_backend.wsgi:application --bind 0.0.0.0:$PORT"
-    
-    # Environment variables
-    envVars:
-      - key: PYTHON_VERSION
-        value: 3.11.0 # specify your Python version
-      - key: DJANGO_SETTINGS_MODULE
-        value: phishsleuth_backend.settings
-      - key: DEBUG
-        value: "False"
-      - key: ALLOWED_HOSTS
-        value: "*" # Update this to your domain in production
-      - key: SECRET_KEY
-        generateValue: true # Render will generate a secure secret key
       - key: DATABASE_URL
         fromDatabase:
-          name: phishsleuth-db
+          name: mysitedb
           property: connectionString
-    
-    # Health check endpoint (optional)
-    healthCheckPath: /health/ # Add this endpoint to your Django app if needed
-    
-    # Disk storage (if you need persistent storage)
-    disk:
-      name: phishsleuth-disk
-      mountPath: /opt/render/project/src/phishsleuth_backend/media
-      sizeGB: 1
-
-# Database configuration (PostgreSQL recommended for production)
-databases:
-  - name: phishsleuth-db
-    databaseName: phishsleuth
-    user: phishsleuth_user
-    plan: free # or starter/standard/pro
-    region: oregon # should match your web service region
-    ipAllowList: [] # empty means allow all IPs (adjust for security)
-
-# Static site for frontend (if you have a separate frontend)
-# - type: static
-#   name: phishsleuth-frontend
-#   env: static
-#   buildCommand: npm run build
-#   staticPublishPath: ./build
-#   routes:
-#     - type: rewrite
-#       source: /*
-#       destination: /index.html
->>>>>>> 69e57188
+      - key: SECRET_KEY
+        generateValue: true
+      - key: WEB_CONCURRENCY
+        value: 4